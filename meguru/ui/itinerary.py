"""UI helpers for exploring and refining generated itineraries."""

from __future__ import annotations

import logging
from datetime import datetime, time, timedelta
from typing import Dict, List, Tuple

import streamlit as st

from meguru.agents.refiner import RefinerAgent
from meguru.core.exporters import itinerary_to_ics, itinerary_to_pdf
from meguru.core.supabase_api import SupabaseClient
from meguru.schemas import DayPlan, Itinerary, ItineraryEvent, RefinerRequest, TripIntent
from meguru.ui.plan import _ITINERARY_KEY, _PIPELINE_ERROR_KEY, _TRIP_INTENT_KEY

_LOGGER = logging.getLogger(__name__)

_PROFILE_IMPORT_ERROR: Exception | None = None
_PROFILE_FALLBACK_MESSAGE: str | None = None

try:
    from meguru.ui.profile import (
        SUPABASE_SESSION_KEY,
        SUPABASE_TOKENS_KEY,
        save_trip_to_profile,
    )
except Exception as exc:  # pragma: no cover - exercised via targeted tests
    _PROFILE_IMPORT_ERROR = exc
    _PROFILE_FALLBACK_MESSAGE = (
        "Profile features are temporarily unavailable. "
        "Check the application logs for details: "
        f"{exc}"
    )
    _LOGGER.warning("Profile module failed to import: %s", exc)

    SUPABASE_SESSION_KEY = "_supabase_session"
    SUPABASE_TOKENS_KEY = "_supabase_tokens"
    save_trip_to_profile = None
else:  # pragma: no cover - exercised when profile imports correctly
    _PROFILE_FALLBACK_MESSAGE = None

_SWAP_CONTEXT_KEY = "_itinerary_swap_context"
_SWAP_FEEDBACK_KEY = "_itinerary_swap_feedback"
_SWAP_CONSTRAINTS_KEY = "_itinerary_swap_constraints"
_SWAP_SUCCESS_KEY = "_itinerary_swap_success"
_VIEW_STATE_KEY = "_itinerary_view_mode"
SELECTED_SLOT_KEY = "_itinerary_selected_slot"

_CATEGORY_DISPLAY: Tuple[Tuple[str, str, bool], ...] = (
    ("wake_up", "Wake-up", False),
    ("breakfast", "Breakfast", False),
    ("morning_activity", "Morning activity", False),
    ("snack_morning", "Morning snack", True),
    ("lunch", "Lunch", False),
    ("afternoon_activity", "Afternoon activity", False),
    ("snack_afternoon", "Afternoon snack", True),
    ("dinner", "Dinner", False),
    ("evening_activity", "Evening activity", True),
)

_CATEGORY_LABELS = {key: label for key, label, _ in _CATEGORY_DISPLAY}

_SCHEDULE_SLOTS: Tuple[str, ...] = (
    "Morning",
    "Lunch",
    "Afternoon",
    "Dinner",
    "Evening",
)

_CATEGORY_SLOT_OVERRIDES: Dict[str, str] = {
    "wake_up": "Morning",
    "breakfast": "Morning",
    "morning_activity": "Morning",
    "snack_morning": "Morning",
    "lunch": "Lunch",
    "afternoon_activity": "Afternoon",
    "snack_afternoon": "Afternoon",
    "dinner": "Dinner",
    "evening_activity": "Evening",
}

_SLOT_KEYWORDS: Dict[str, str] = {
    "breakfast": "Morning",
    "brunch": "Morning",
    "coffee": "Morning",
    "sunrise": "Morning",
    "lunch": "Lunch",
    "midday": "Lunch",
    "afternoon": "Afternoon",
    "tea": "Afternoon",
    "museum": "Afternoon",
    "dinner": "Dinner",
    "supper": "Dinner",
    "tasting": "Dinner",
    "evening": "Evening",
    "night": "Evening",
    "drinks": "Evening",
    "bar": "Evening",
    "show": "Evening",
}

_SLOT_TIME_WINDOWS: Tuple[Tuple[str, time, time], ...] = (
    ("Morning", time(6, 0), time(11, 0)),
    ("Lunch", time(11, 0), time(14, 0)),
    ("Afternoon", time(14, 0), time(17, 0)),
    ("Dinner", time(17, 0), time(20, 30)),
    ("Evening", time(20, 30), time(23, 59, 59)),
)

_REFINER_AGENT: RefinerAgent | None = None


def _ensure_session_state() -> None:
    st.session_state.setdefault(_SWAP_CONTEXT_KEY, None)
    st.session_state.setdefault(_SWAP_FEEDBACK_KEY, "")
    st.session_state.setdefault(_SWAP_CONSTRAINTS_KEY, "")
    st.session_state.setdefault(_VIEW_STATE_KEY, "List")
    st.session_state.setdefault(SELECTED_SLOT_KEY, None)


def _get_refiner_agent() -> RefinerAgent:
    global _REFINER_AGENT
    if _REFINER_AGENT is None:
        _REFINER_AGENT = RefinerAgent()
    return _REFINER_AGENT


def _format_time(value: time | None) -> str:
    if not value:
        return ""
    return value.strftime("%H:%M")


def _format_time_range(event: ItineraryEvent) -> str:
    computed_end: time | None = event.end_time
    if (
        event.start_time
        and not computed_end
        and event.duration_minutes is not None
        and event.duration_minutes > 0
    ):
        base = datetime.combine(datetime.today().date(), event.start_time)
        computed_end = (base + timedelta(minutes=event.duration_minutes)).time()

    start = _format_time(event.start_time)
    end = _format_time(computed_end)
    if start and end:
        return f"{start}–{end}"
    if start:
        if event.duration_minutes:
            return f"{start} · {event.duration_minutes} min"
        return start
    if end:
        return end
    if event.duration_minutes:
        return f"~{event.duration_minutes} min"
    return ""


def _day_label(day: DayPlan) -> str:
    if day.label:
        return day.label
    if day.date:
        return day.date.strftime("%A, %b %d")
    return "Day"


def _event_primary_label(event: ItineraryEvent) -> str:
    if event.place and event.place.name:
        return event.place.name
    return event.title


<<<<<<< HEAD
def _event_detail_pairs(event: ItineraryEvent) -> List[Tuple[str, str]]:
    details: List[Tuple[str, str]] = []

    time_range = _format_time_range(event)
    if time_range:
        details.append(("Time", time_range))

    if event.duration_minutes and (not time_range or "·" not in time_range):
        details.append(("Estimated duration", f"{event.duration_minutes} min"))

    location_parts: List[str] = []
    if event.location:
        location_parts.append(event.location)
=======
def _event_secondary_lines(event: ItineraryEvent) -> List[str]:
    lines: List[str] = []
    if event.location:
        lines.append(event.location)
>>>>>>> b121b461
    if event.place and event.place.formatted_address:
        location_parts.append(event.place.formatted_address)
    if location_parts:
        joined_location = " · ".join(dict.fromkeys(location_parts))
        details.append(("Location", joined_location))

    if event.description:
<<<<<<< HEAD
        details.append(("Details", event.description))

    if event.justification:
        details.append(("Why", event.justification))

    if event.tags:
        details.append(("Tags", ", ".join(event.tags)))

    return details
=======
        lines.append(event.description)
    if event.justification:
        lines.append(event.justification)
    if event.duration_minutes:
        lines.append(f"Estimated duration: {event.duration_minutes} min")
    return lines
>>>>>>> b121b461


def _open_swap(day_index: int, event_index: int) -> None:
    st.session_state[_SWAP_CONTEXT_KEY] = {
        "day_index": day_index,
        "event_index": event_index,
    }
    st.session_state[_SWAP_FEEDBACK_KEY] = ""
    st.session_state[_SWAP_CONSTRAINTS_KEY] = ""


def _close_swap() -> None:
    st.session_state[_SWAP_CONTEXT_KEY] = None
    st.session_state[_SWAP_FEEDBACK_KEY] = ""
    st.session_state[_SWAP_CONSTRAINTS_KEY] = ""


def _infer_schedule_slot(event: ItineraryEvent, fallback_index: int) -> str:
    if event.category and event.category in _CATEGORY_SLOT_OVERRIDES:
        return _CATEGORY_SLOT_OVERRIDES[event.category]
    if event.start_time:
        start_time = event.start_time
        for slot_name, window_start, window_end in _SLOT_TIME_WINDOWS:
            if window_start <= start_time <= window_end:
                return slot_name

    haystack_parts = [
        event.title or "",
        event.description or "",
        " ".join(event.tags or []),
    ]
    if event.place and event.place.name:
        haystack_parts.append(event.place.name)
    haystack = " ".join(part.lower() for part in haystack_parts if part)

    for keyword, slot in _SLOT_KEYWORDS.items():
        if keyword in haystack:
            return slot

    return _SCHEDULE_SLOTS[fallback_index % len(_SCHEDULE_SLOTS)]


def _build_schedule(day: DayPlan) -> Dict[str, List[Tuple[int, ItineraryEvent]]]:
    buckets: Dict[str, List[Tuple[int, ItineraryEvent]]] = {
        slot: [] for slot in _SCHEDULE_SLOTS
    }
    for idx, event in enumerate(day.events):
        slot = _infer_schedule_slot(event, idx)
        buckets.setdefault(slot, []).append((idx, event))
    return buckets


def _render_list_event(
    day_index: int,
    event_index: int,
    event: ItineraryEvent,
    *,
    slot_label: str | None = None,
) -> None:
    selected_slot = st.session_state.get(SELECTED_SLOT_KEY)
    is_selected = selected_slot == (day_index, event_index)

    highlight_start = ""
    highlight_end = ""
    if is_selected:
        highlight_start = (
            "<div style=\"background-color:#eef2ff;border-left:4px solid "
            "#3b82f6;padding:0.75rem;border-radius:0.5rem;\">"
        )
        highlight_end = "</div>"

    container = st.container()
    with container:
        if highlight_start:
            st.markdown(highlight_start, unsafe_allow_html=True)

        details_col, action_col = st.columns([4, 1])
        with details_col:
            primary = _event_primary_label(event)
            if slot_label:
                header = f"**{slot_label}:** {primary}"
            else:
                header = f"**{primary}**"
            st.markdown(header)
            for label, value in _event_detail_pairs(event):
                st.caption(f"**{label}:** {value}")
        action_col.button(
            "Swap this",
            key=f"swap_list_{day_index}_{event_index}",
            on_click=_open_swap,
            args=(day_index, event_index),
            use_container_width=True,
        )

        if highlight_end:
            st.markdown(highlight_end, unsafe_allow_html=True)


def _render_schedule_event(
    column, day_index: int, event_index: int, event: ItineraryEvent
) -> None:
    primary = _event_primary_label(event)
    slot_label = _CATEGORY_LABELS.get(event.category) if event.category else None
    if slot_label:
        body = f"**{slot_label}:** {primary}"
    else:
        body = f"**{primary}**"
    column.markdown(body)
    for label, value in _event_detail_pairs(event):
        column.caption(f"**{label}:** {value}")
    column.button(
        "Swap this",
        key=f"swap_schedule_{day_index}_{event_index}",
        on_click=_open_swap,
        args=(day_index, event_index),
        use_container_width=True,
    )


def _render_list_view(itinerary: Itinerary) -> None:
    for day_index, day in enumerate(itinerary.days):
        label = _day_label(day)
        with st.expander(label, expanded=True):
            if day.summary:
                st.markdown(f"**Theme of the day:** {day.summary}")

            if not day.events:
                st.info("No activities planned for this day yet.")

            events_by_category: Dict[str, List[Tuple[int, ItineraryEvent]]] = {}
            uncategorised: List[Tuple[int, ItineraryEvent]] = []
            for event_index, event in enumerate(day.events):
                if event.category and event.category in _CATEGORY_LABELS:
                    events_by_category.setdefault(event.category, []).append((event_index, event))
                else:
                    uncategorised.append((event_index, event))

            for category, slot_label, is_optional in _CATEGORY_DISPLAY:
                category_events = events_by_category.get(category, [])
                if category_events:
                    for event_index, event in category_events:
                        _render_list_event(
                            day_index,
                            event_index,
                            event,
                            slot_label=slot_label,
                        )
                elif not is_optional:
                    st.caption(f"**{slot_label}:** To be decided.")

            if uncategorised:
                st.markdown("**Additional plans**")
                for event_index, event in uncategorised:
                    _render_list_event(day_index, event_index, event)


def _render_schedule_view(itinerary: Itinerary) -> None:
    for day_index, day in enumerate(itinerary.days):
        st.markdown(f"#### {_day_label(day)}")
        if day.summary:
            st.markdown(f"**Theme of the day:** {day.summary}")

        schedule = _build_schedule(day)
        columns = st.columns(len(_SCHEDULE_SLOTS), gap="medium")
        for slot_name, column in zip(_SCHEDULE_SLOTS, columns):
            column.markdown(f"**{slot_name}**")
            events = schedule.get(slot_name, [])
            if not events:
                column.caption("No plans yet.")
                continue
            for event_index, event in events:
                _render_schedule_event(column, day_index, event_index, event)

        if day_index < len(itinerary.days) - 1:
            st.divider()


def _handle_swap_request(
    itinerary: Itinerary,
    day_index: int,
    event_index: int,
    user_feedback: str,
    constraints: str,
) -> None:
    day = itinerary.days[day_index]
    event = day.events[event_index]

    base_feedback = f"Please replace the activity '{event.title}'."
    extra_feedback = user_feedback.strip()
    if extra_feedback:
        feedback = f"{base_feedback} {extra_feedback}"
    else:
        feedback = f"{base_feedback} Suggest something different."

    constraint_text = constraints.strip() or None

    request = RefinerRequest(
        itinerary=itinerary,
        day_index=day_index,
        feedback=feedback,
        additional_constraints=constraint_text,
    )

    agent = _get_refiner_agent()
    try:
        with st.spinner("Requesting a fresh idea..."):
            response = agent.run(request)
    except Exception as exc:  # noqa: BLE001 - surfaced to the user
        st.error(f"Unable to swap this slot: {exc}")
        return

    st.session_state[_ITINERARY_KEY] = response.itinerary
    updated_day_label = _day_label(response.updated_day)
    success_message = (
        response.notes
        if response.notes
        else f"{updated_day_label} refreshed with a new suggestion."
    )
    st.session_state[_SWAP_SUCCESS_KEY] = success_message
    _close_swap()
    st.experimental_rerun()


def _render_swap_modal(itinerary: Itinerary) -> None:
    target = st.session_state.get(_SWAP_CONTEXT_KEY)
    if not target:
        return

    day_index = target.get("day_index")
    event_index = target.get("event_index")
    if day_index is None or event_index is None:
        _close_swap()
        return

    if day_index >= len(itinerary.days):
        _close_swap()
        return

    day = itinerary.days[day_index]
    if event_index >= len(day.events):
        _close_swap()
        return

    event = day.events[event_index]

    with st.modal("Swap itinerary activity"):
        st.markdown(f"### {_day_label(day)}")
        primary = _event_primary_label(event)
        slot_label = _CATEGORY_LABELS.get(event.category) if event.category else None
        if slot_label:
            context_line = f"Currently scheduled: **{slot_label}:** {primary}"
        else:
            context_line = f"Currently scheduled: **{primary}**"
        st.write(context_line)
        for label, value in _event_detail_pairs(event):
            st.caption(f"**{label}:** {value}")

        st.text_area(
            "What would you prefer instead?",
            key=_SWAP_FEEDBACK_KEY,
            placeholder="Tell us the vibe you're after or specific ideas to try.",
            height=120,
        )
        st.text_input(
            "Any must-haves or restrictions?",
            key=_SWAP_CONSTRAINTS_KEY,
            placeholder="Optional notes like budget, cuisine, accessibility, etc.",
        )

        actions = st.columns(2)
        if actions[0].button("Cancel", key="swap_cancel"):
            _close_swap()
            st.experimental_rerun()
            return

        if actions[1].button("Request swap", type="primary", key="swap_submit"):
            _handle_swap_request(
                itinerary,
                day_index,
                event_index,
                st.session_state[_SWAP_FEEDBACK_KEY],
                st.session_state[_SWAP_CONSTRAINTS_KEY],
            )


def render_itinerary_tab(container) -> None:
    """Render the itinerary tab content with refinement controls."""

    _ensure_session_state()

    itinerary = st.session_state.get(_ITINERARY_KEY)
    error_message = st.session_state.get(_PIPELINE_ERROR_KEY)
    intent = st.session_state.get(_TRIP_INTENT_KEY)

    with container:
        st.subheader("Itinerary")

        if error_message:
            st.error(error_message)

        if not itinerary:
            st.info("Plan your trip from the Plan tab to generate an itinerary.")
            return

        if _SWAP_SUCCESS_KEY in st.session_state:
            success_message = st.session_state.pop(_SWAP_SUCCESS_KEY, None)
            if success_message:
                st.success(success_message)

        st.markdown(f"### {itinerary.destination}")
        if intent and intent.interests:
            st.caption("Interests: " + ", ".join(intent.interests))

        if itinerary.start_date and itinerary.end_date:
            start = itinerary.start_date.strftime("%b %d, %Y")
            end = itinerary.end_date.strftime("%b %d, %Y")
            st.write(f"Dates: {start} – {end}")

        if itinerary.notes:
            st.markdown(itinerary.notes, unsafe_allow_html=True)

        action_cols = st.columns(3)
        has_session = bool(st.session_state.get(SUPABASE_SESSION_KEY) or st.session_state.get(SUPABASE_TOKENS_KEY))
        supabase_configured = SupabaseClient.from_env() is not None
        save_help = None
        if supabase_configured and not has_session:
            save_help = "Sign in from the Profile tab to sync this trip with Supabase."
        if save_trip_to_profile:
            save_clicked = action_cols[0].button(
                "Save to profile",
                key="itinerary_save_profile",
                help=save_help,
                use_container_width=True,
            )
        else:
            save_clicked = False
            message = _PROFILE_FALLBACK_MESSAGE or (
                "Profile features are temporarily unavailable. "
                "Check the application logs for details."
            )
            action_cols[0].info(message)
        ics_data = itinerary_to_ics(itinerary, calendar_name=itinerary.destination or "Trip")
        action_cols[1].download_button(
            "Download ICS",
            data=ics_data,
            file_name=f"{(itinerary.destination or 'trip').replace(' ', '_')}.ics",
            mime="text/calendar",
            key="itinerary_download_ics",
            use_container_width=True,
        )
        pdf_data = itinerary_to_pdf(itinerary)
        action_cols[2].download_button(
            "Download PDF",
            data=pdf_data,
            file_name=f"{(itinerary.destination or 'trip').replace(' ', '_')}.pdf",
            mime="application/pdf",
            key="itinerary_download_pdf",
            use_container_width=True,
        )

        if save_clicked and save_trip_to_profile:
            effective_intent = intent or TripIntent(destination=itinerary.destination or "Trip")
            trip_name = itinerary.destination or effective_intent.destination or "Trip"
            saved, error = save_trip_to_profile(effective_intent, itinerary, name=trip_name)
            if error:
                st.error(f"Unable to save trip: {error}")
            elif saved:
                st.success(f"Saved {saved.name} to your profile.")

        view_mode = st.radio(
            "Display",
            options=("List", "Schedule"),
            horizontal=True,
            key=_VIEW_STATE_KEY,
        )

        if view_mode == "Schedule":
            _render_schedule_view(itinerary)
        else:
            _render_list_view(itinerary)

        _render_swap_modal(itinerary)


__all__ = ["render_itinerary_tab", "SELECTED_SLOT_KEY"]
<|MERGE_RESOLUTION|>--- conflicted
+++ resolved
@@ -173,7 +173,6 @@
     return event.title
 
 
-<<<<<<< HEAD
 def _event_detail_pairs(event: ItineraryEvent) -> List[Tuple[str, str]]:
     details: List[Tuple[str, str]] = []
 
@@ -187,12 +186,7 @@
     location_parts: List[str] = []
     if event.location:
         location_parts.append(event.location)
-=======
-def _event_secondary_lines(event: ItineraryEvent) -> List[str]:
-    lines: List[str] = []
-    if event.location:
-        lines.append(event.location)
->>>>>>> b121b461
+
     if event.place and event.place.formatted_address:
         location_parts.append(event.place.formatted_address)
     if location_parts:
@@ -200,7 +194,6 @@
         details.append(("Location", joined_location))
 
     if event.description:
-<<<<<<< HEAD
         details.append(("Details", event.description))
 
     if event.justification:
@@ -210,14 +203,6 @@
         details.append(("Tags", ", ".join(event.tags)))
 
     return details
-=======
-        lines.append(event.description)
-    if event.justification:
-        lines.append(event.justification)
-    if event.duration_minutes:
-        lines.append(f"Estimated duration: {event.duration_minutes} min")
-    return lines
->>>>>>> b121b461
 
 
 def _open_swap(day_index: int, event_index: int) -> None:
