--- conflicted
+++ resolved
@@ -8,11 +8,6 @@
     raw_data = researcher_task(destination, dates, preferences)
     filtered_data = taste_task(raw_data, preferences)
     calendar = planner_task(filtered_data, dates, preferences)
-<<<<<<< HEAD
-    scenic_spots = vision_task(destination)
+    scenic_spots = vision_task(destination, preferences)
     summary = summary_task(calendar, scenic_spots, preferences)
-=======
-    scenic_spots = vision_task(destination, preferences)
-    summary = summary_task(calendar, scenic_spots)
->>>>>>> f29b8f94
     return summary